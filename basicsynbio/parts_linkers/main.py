--- conflicted
+++ resolved
@@ -1,13 +1,7 @@
 from basicsynbio.decorators import add2docs
-<<<<<<< HEAD
+from basicsynbio.cam import _seqrecord_hexdigest
 from basicsynbio.main import CommonArgDocs, BasicPart, BasicLinker
 from typing import Union, Iterable, Dict
-=======
-from basicsynbio.main import CommonArgDocs
-from basicsynbio.main import BasicPart, BasicLinker
-from basicsynbio.cam import _seqrecord_hexdigest
-from typing import Union
->>>>>>> 723b5c5f
 
 
 class PartLinkerCollection(dict):
@@ -23,26 +17,17 @@
 
 
 @add2docs(CommonArgDocs.PARTS_LINKERS_ARGS)
-<<<<<<< HEAD
-def make_collection(*parts_linkers: Union[BasicPart, BasicLinker], keys: Iterable[str] =None) -> Dict[str, Union[BasicPart, BasicLinker]]:
-    """Generates a PartLinkerCollection object.
-
+def make_collection(*parts_linkers: Union[BasicPart, BasicLinker], keys: Iterable[str] =None, id_function: callable =None) -> Dict[str, Union[BasicPart, BasicLinker]]:
+    """Generates a PartLinkerCollection object using parts_linkers.
     Args:
         *parts_linkers (iterable of Parts/Linkers): iterable of BasicParts
             or BasicLinkers used to create the collection
         keys (optional): If None, uses id attribute, otherwise user supplies
             iterable of keys corresponding to each part/linker. Defaults to None
+        id_function: function to define id of objects. If none uses set_part_linker_id function.
 
     Returns:
         Collection
-            
-=======
-def make_collection(*parts_linkers: Union[BasicPart, BasicLinker], keys=None, id_function: callable =None) -> dict:
-    """Generates a PartLinkerCollection object using parts_linkers.
-    Args:
-        keys -- if None, uses name attribute, otherwise user supplies iterable of keys corresponding to each part/linker.
-        id_function: function to define id of objects. If none uses set_part_linker_id function.
->>>>>>> 723b5c5f
     """
     parts_linkers_w_id = map(set_part_linker_id, parts_linkers)
     if not keys:
