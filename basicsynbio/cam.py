"""Module contains a collection of objects for computer assisted manufacturing
within the BASIC DNA assembly framework."""

from Bio.SeqUtils import molecular_weight
from Bio.Seq import Seq
from .main import (
    BasicAssembly,
    BasicLinker,
    BasicPart,
    BasicUTRRBSLinker,
    ClipReaction,
    LinkerException    
)
import csv
from dataclasses import dataclass
from datetime import datetime
from collections import OrderedDict, Counter
import hashlib
import json
import os
from pathlib import Path
import re
import zipfile


def new_part_resuspension(part, mass: float, double_stranded=True):
    """Returns the volume of resuspension buffer (µL) required for a 75 nM
    solution of part, equivalent to 75 fmol/µL.

    Args:
        part -- BasicPart object.
        mass -- mass of synthesised part (ng).
        double_stranded -- True (default) indicates part is dsDNA.
    """
    return (mass*10**-9)/molecular_weight(part.seq, double_stranded=double_stranded)*1/(75e-9)*10**6


class BasicBuild():
    """Class provides methods and attributes for building BasicAssembly
    objects."""

    def __init__(self, *basic_assemblies):
        """Initiate BasicBuild.

        Args:
            *basic_assemblies -- BasicAssembly objects.
        """
        self.basic_assemblies = basic_assemblies
        self.clips_data = self._return_clips_data()
<<<<<<< HEAD
        self.unique_parts_data = self._unique_parts_linkers(
=======
        self.unique_clips = [clip for clip in self.clips_data.keys()]
        self.unique_parts = self._unique_parts_linkers(
>>>>>>> a0d58393
            "part",
            *(clip_reaction._part for clip_reaction in self.clips_data)
        )
        self.unique_linkers_data = self._unique_parts_linkers(
            "linker",
            *(clip_reaction._prefix for clip_reaction in self.clips_data)
        )
<<<<<<< HEAD
        self.unique_parts = self._unique_parts()
        self.unique_linkers = self._unique_linkers()
        for clip_reaction in self.clips_data.keys():
=======
        for clip_reaction in self.unique_clips:
>>>>>>> a0d58393
            part_hash = _seqrecord_hexdigest(clip_reaction._part)
            prefix_hash = _seqrecord_hexdigest(clip_reaction._prefix)
            self.unique_parts_data[part_hash]["clip_reactions"].append(clip_reaction)
            self.unique_linkers_data[prefix_hash]["clip_reactions"].append(clip_reaction)
    
    def update_parts(self, *parts):
        """Updates BasicBuild instance with *parts, replacing existing all
        BasicParts used in assemblies with the matching equivalent in.

        *parts.
        """
        if len(parts) != len(self.unique_parts_data):
            raise ValueError(f"length of *parts is {len(parts)} whereas self.unqiue_parts has {len(self.unique_parts_data)} elements. The two must match.")
        parts_dict = self._unique_parts_linkers("part", *parts)
        basic_assemblies = []
        for assembly in self.basic_assemblies:
            parts_linkers = [
                part_linker if isinstance(part_linker, BasicLinker) else parts_dict[_seqrecord_hexdigest(part_linker)]["part"] for part_linker in assembly.parts_linkers
            ]
            basic_assemblies.append(BasicAssembly(assembly.id, *parts_linkers))
        self.__init__(*basic_assemblies)
    
    def _return_clips_data(self):
        """Returns a dictionary of ClipReactions with values describing
        basic_assemblies it uses."""
        clips_dict = OrderedDict(
            **{clip_reaction: [] for assembly in self.basic_assemblies for clip_reaction in assembly.clip_reactions})
        for assembly in self.basic_assemblies:
            for clip_reaction in assembly.clip_reactions:
                clips_dict[clip_reaction].append(assembly)
        return clips_dict

    def _unique_parts_linkers(self, object_key: str, *parts_linkers):
        """Returns a dictionary of unique objects in *parts_linkers. Includes
        an empty list for each item to populate with clip_reactions used by
        each unique part/linker.

        Args:
            object_key -- "part" or "linker".
        """
        return {
            _seqrecord_hexdigest(part_linker): {
                object_key: part_linker,
                "clip_reactions": []
            } for part_linker in parts_linkers
        }

    def _unique_parts(self):
        """Returns a tuple of each unique part in the build"""
        seen = set()
        return tuple(clip_reaction._part for clip_reaction in self.clips_data
               if not (str(clip_reaction._part) in seen or seen.add(str(clip_reaction._part))))

        
    def _unique_linkers(self):
        """Returns a tuple of each unique linker in the build"""
        seen = set() 
        return tuple(clip_reaction._prefix for clip_reaction in self.clips_data 
               if not (str(clip_reaction._prefix) in seen or seen.add(str(clip_reaction._prefix))))

    def _duplicate_assembly_ids(self, assemblies):
        """If multiple elements of self.basic_assemblies have same "id"
        attribute, raises a BuildException."""
        assemblies_ids = [assembly.id for assembly in assemblies]
        if len(set(assemblies_ids)) < len(assemblies):
            top_assembly_id = Counter(assemblies_ids).most_common(1)[0]
            raise BuildException(
                f"ID '{top_assembly_id[0]}' has been assigned to {top_assembly_id[1]} BasicAssembly instance/s. All assemblies of a build should have a unique 'id' attribute.")

    def export_csvs(self, path=None):
        """Writes information about each clip_data and assembly to
        two dependent CSV files in the same folder the command
        is executed
        
        Args:
            path (str) -- path to zipped folder of csv files. If none defaults to working directory with a time stamped name. 
            output csvs is created.
        """
        if path == None:
            now = datetime.now()
            zip_path = Path.cwd() / f"build_{now.strftime('%d-%m-%Y_%H.%M.%S')}.zip"
        else:
            zip_path = path
        with open(Path.cwd() / "clips.csv", "w", newline="") as f:
            fieldnames = ["Clip index","Prefix ID","Part ID","Part name","Suffix ID","Total assemblies","Assembly indexes"]
            thewriter = csv.DictWriter(f, fieldnames=fieldnames)
            thewriter.writeheader()
            for index, clip_data in enumerate(self.clips_data.items()):
                thewriter.writerow(
                    {
                        "Clip index":index + 1,
                        "Prefix ID":clip_data[0]._prefix.prefix_id,
                        "Part ID":clip_data[0]._part.id,
                        "Part name":clip_data[0]._part.name,
                        "Suffix ID":clip_data[0]._suffix.suffix_id,
                        "Total assemblies":len(clip_data[1]),
                        "Assembly indexes":[self.basic_assemblies.index(assembly) + 1 for assembly in clip_data[1]]
                    }
                )
        with open(Path.cwd() / "assemblies.csv", "w", newline="") as f:
            fieldnames = ["Assembly index", "Assembly ID", 'Clip indexes']
            thewriter = csv.DictWriter(f,fieldnames=fieldnames)
            thewriter.writeheader()
            for index, assembly in enumerate(self.basic_assemblies):
                thewriter.writerow(
                    {
                        "Assembly index": index + 1,
                        "Assembly ID": assembly.id,
                        "Clip indexes": [self.unique_clips.index(clip_reaction) + 1 for clip_reaction in assembly.clip_reactions]
                    }
                )
        with zipfile.ZipFile(zip_path,'w') as my_zip:
            my_zip.write(Path.cwd() / "assemblies.csv")
            my_zip.write(Path.cwd() / "clips.csv")
        os.remove(Path.cwd() / "assemblies.csv")
        os.remove(Path.cwd() / "clips.csv")

    @property
    def basic_assemblies(self):
        return self._basic_assemblies

    @basic_assemblies.setter
    def basic_assemblies(self, values):
        if not all(
                issubclass(type(value), BasicAssembly) for value in values):
            raise TypeError(
                "Not all *basic_assemblies are BasicAssembly instances."
            )
        self._duplicate_assembly_ids(values)
        self._basic_assemblies = values

class BuildEncoder(json.JSONEncoder):
    def default(self, obj):
        if isinstance(obj, BasicBuild):
            return {
                "unique_parts": self.unique_parts_json(obj),
                "unique_linkers": self.unique_linkers_json(obj),
                "clips_data": self.clips_data_json(obj),
                "assembly_data": self.assembly_data_json(obj),
                "__BasicBuild__": True
            }
        return super().default(obj)
    
    @staticmethod
    def unique_parts_json(obj):
        return {
            key: {
                "sequence": str(value["part"].seq),
                "id": value["part"].id,
                "name": value["part"].name,
                "description": value["part"].description,
                "clip_reactions": [clip_reaction._hexdigest() for clip_reaction in value["clip_reactions"]]
            }
        for key, value in obj.unique_parts_data.items()}
    
    @staticmethod
    def unique_linkers_json(obj):
        return {
            key: {
                "id": value["linker"].id,
                "linker_class": str(type(value["linker"])),
                "sequence": str(value["linker"].seq),
                "prefix_id": value["linker"].prefix_id,
                "suffix_id": value["linker"].suffix_id,
                "clip_reactions": [clip_reaction._hexdigest() for clip_reaction in value["clip_reactions"]]
            }
        for key, value in obj.unique_linkers_data.items()}
    
    @staticmethod
    def clips_data_json(obj):
        return {
            key._hexdigest(): {
                "prefix": {
                    "key": _seqrecord_hexdigest(key._prefix),
                    "id": key._prefix.prefix_id
                },
                "part": {
                    "key": _seqrecord_hexdigest(key._part),
                    "id": key._part.id,
                    "name": key._part.name
                },
                "suffix": {
                    "key": _seqrecord_hexdigest(key._suffix),
                    "id": key._suffix.suffix_id
                },
                "assembly_data_indexes": [obj.basic_assemblies.index(assembly) for assembly in value]
            }
        for key, value in obj.clips_data.items()}
    
    @staticmethod
    def assembly_data_json(obj):
        return [
            {
                "id": assembly.id,
                "clip_reactions": [clip_reaction._hexdigest() for clip_reaction in assembly.clip_reactions]
            }
        for assembly in obj.basic_assemblies]


class BuildDecoder(json.JSONDecoder):
    def __init__(self):
        json.JSONDecoder.__init__(self, object_hook=self.decode_build)

    def decode_build(self, dictionary):
        if "__BasicBuild__" in dictionary:
            self.unique_parts_data = self.return_unqiue_parts(dictionary)
            self.unique_linkers_data = self.return_unique_linkers(dictionary)
            basic_assemblies = self.return_basic_assemblies(dictionary)
            return BasicBuild(*basic_assemblies)
        return dictionary

    def return_basic_assemblies(self, dictionary):
        for assembly in dictionary["assembly_data"]:
            parts_linkers = []
            for clip_reaction in assembly["clip_reactions"]:
                parts_linkers += [
                    self.unique_linkers_data[dictionary["clips_data"][clip_reaction]["prefix"]["key"]],
                    self.unique_parts_data[dictionary["clips_data"][clip_reaction]["part"]["key"]],
                ]
            yield BasicAssembly(assembly["id"], *parts_linkers)

    @staticmethod
    def return_unqiue_parts(dictionary):
        return {
            key: BasicPart(
                seq=Seq(value["sequence"]),
                id=value["id"],
                name=value["name"],
                description=value["description"]
            )
        for key, value in dictionary["unique_parts"].items()}

    @staticmethod
    def return_unique_linkers(dictionary):
        unique_linkers = {}
        for key, value in dictionary["unique_linkers"].items():
            if re.match(".*BasicLinker", value["linker_class"]):
                unique_linker = BasicLinker(
                    seq=Seq(value["sequence"]),
                    id=value["id"]
                )
            elif re.match(".*BasicUTRRBSLinker", value["linker_class"]):
                unique_linker = BasicUTRRBSLinker(
                    seq=Seq(value["sequence"]),
                    id=value["id"]
                )
            else:
                raise LinkerException(f"unique linker '{key}' does not have a recognised 'linker_class' attribute.")
            unique_linker.prefix_id = value["prefix_id"]
            unique_linker.suffix_id = value["suffix_id"]
            unique_linkers[key] = unique_linker
        return unique_linkers


class BuildException(Exception):
    pass


def _seqrecord_hexdigest(seqrecord_obj):
        """Returns an MD5 hash of a Bio.SeqRecord.SeqRecord-like object, using
        relevant attributes."""
        seqrec_hash = hashlib.md5(str(seqrecord_obj.seq).encode("UTF-8"))
        bytes_objs = [getattr(seqrecord_obj, attribute).encode("UTF-8") for attribute in [
            "id",
            "name",
            "description"
        ]]
        for element in bytes_objs:
            seqrec_hash.update(element)
        return seqrec_hash.hexdigest()<|MERGE_RESOLUTION|>--- conflicted
+++ resolved
@@ -47,12 +47,8 @@
         """
         self.basic_assemblies = basic_assemblies
         self.clips_data = self._return_clips_data()
-<<<<<<< HEAD
+        self.unique_clips = [clip for clip in self.clips_data.keys()]
         self.unique_parts_data = self._unique_parts_linkers(
-=======
-        self.unique_clips = [clip for clip in self.clips_data.keys()]
-        self.unique_parts = self._unique_parts_linkers(
->>>>>>> a0d58393
             "part",
             *(clip_reaction._part for clip_reaction in self.clips_data)
         )
@@ -60,13 +56,9 @@
             "linker",
             *(clip_reaction._prefix for clip_reaction in self.clips_data)
         )
-<<<<<<< HEAD
         self.unique_parts = self._unique_parts()
         self.unique_linkers = self._unique_linkers()
-        for clip_reaction in self.clips_data.keys():
-=======
         for clip_reaction in self.unique_clips:
->>>>>>> a0d58393
             part_hash = _seqrecord_hexdigest(clip_reaction._part)
             prefix_hash = _seqrecord_hexdigest(clip_reaction._prefix)
             self.unique_parts_data[part_hash]["clip_reactions"].append(clip_reaction)
