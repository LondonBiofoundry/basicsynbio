"""Module contains a collection of objects for computer assisted manufacturing
within the BASIC DNA assembly framework."""

from Bio.SeqUtils import molecular_weight
from Bio.Seq import Seq
from .main import (
    BasicAssembly,
    BasicLinker,
    BasicPart,
    BasicUTRRBSLinker,
    ClipReaction,
    LinkerException,
)
import csv
from dataclasses import dataclass
from datetime import datetime
from collections import OrderedDict, Counter
import hashlib
import json
import os
from pathlib import Path
import re
import zipfile


def new_part_resuspension(part, mass: float, double_stranded=True):
    """Returns the volume of resuspension buffer (µL) required for a 75 nM
    solution of part, equivalent to 75 fmol/µL.

    Args:
        part (BasicPart): BasicPart object.
        mass (float): mass of synthesised part (ng).
        double_stranded (bool): True (default) indicates part is dsDNA.
    """
    return (
        (mass * 10 ** -9)
        / molecular_weight(part.seq, double_stranded=double_stranded)
        * 1
        / (75e-9)
        * 10 ** 6
    )


class BasicBuild:
    """Class provides methods and attributes for building BasicAssembly
    objects.
    
    Attributes:
        basic_assemblies (tuple of BasicAssemblies): A collection of all the
            assemblies within the BasicBuild object.
        clips_data (dictionary): A dictionary of each clip reaction as a key
            with associated assemblys as values.
        unique_clips (tuple of ClipReaction): A list of each unique ClipReaction
            within the BasicBuild object.
        unique_parts (dictionary): A dictionary containg the hexdigest of each
            unique part along with a sub-dictionary describing the part and
            associated clip_reactions.
        unique_linkers (dictionary): A dictionary containg the hexdigest of each
            unique linker along with a sub-dictionary describing the linker and
            associated clip_reactions.
    """

    def __init__(self, *basic_assemblies):
        """Initiate BasicBuild.

        Args:
            *basic_assemblies: BasicAssembly objects.
        """
        self.basic_assemblies = basic_assemblies
        self.clips_data = self._return_clips_data()
        self.unique_clips = [clip for clip in self.clips_data.keys()]
        self.unique_parts_data = self._unique_parts_linkers_data(
            "part", *(clip_reaction._part for clip_reaction in self.clips_data)
        )
        self.unique_linkers_data = self._unique_parts_linkers_data(
            "linker", *(clip_reaction._prefix for clip_reaction in self.clips_data)
        )
        for clip_reaction in self.unique_clips:
            part_hash = _seqrecord_hexdigest(clip_reaction._part)
            prefix_hash = _seqrecord_hexdigest(clip_reaction._prefix)
            self.unique_parts_data[part_hash]["clip_reactions"].append(clip_reaction)
            self.unique_linkers_data[prefix_hash]["clip_reactions"].append(
                clip_reaction
            )
        self.unique_parts = tuple(
            part_dict["part"] for part_dict in self.unique_parts_data.values()
        )
        self.unique_linkers = tuple(
            linker_dict["linker"] for linker_dict in self.unique_linkers_data.values()
        )

    def update_parts(self, *parts):
        """Updates BasicBuild instance with *parts, replacing existing all
        BasicParts used in assemblies with the matching equivalent in.

        Args:
            *parts (tuple of BasicParts): parts to replace the BasicParts used in
                assemblies

        Raises:
            ValueError: if length parts is not equal to lenght this build's
                unique parts
        """
        if len(parts) != len(self.unique_parts_data):
            raise ValueError(
                f"length of *parts is {len(parts)} whereas self.unqiue_parts has {len(self.unique_parts_data)} elements. The two must match."
            )
        parts_dict = self._unique_parts_linkers_data("part", *parts)
        basic_assemblies = []
        for assembly in self.basic_assemblies:
            parts_linkers = [
                part_linker
                if isinstance(part_linker, BasicLinker)
                else parts_dict[_seqrecord_hexdigest(part_linker)]["part"]
                for part_linker in assembly.parts_linkers
            ]
            basic_assemblies.append(BasicAssembly(assembly.id, *parts_linkers))
        self.__init__(*basic_assemblies)

    def _return_clips_data(self) -> dict:
        """A function to returns a dictionary of ClipReactions with values
        describing basic_assemblies it uses.
        
        Returns:
            dictionary: each ClipReaction as keys with values describing
            basic_assemblies it uses
                
        """
        clips_dict = OrderedDict(
            **{
                clip_reaction: []
                for assembly in self.basic_assemblies
                for clip_reaction in assembly.clip_reactions
            }
        )
        for assembly in self.basic_assemblies:
            for clip_reaction in assembly.clip_reactions:
                clips_dict[clip_reaction].append(assembly)
        return clips_dict

<<<<<<< HEAD
    def _unique_parts_linkers(self, object_key: str, *parts_linkers) -> dict:
=======
    def _unique_parts_linkers_data(self, object_key: str, *parts_linkers):
>>>>>>> 412a988c
        """Returns a dictionary of unique objects in *parts_linkers. Includes
        an empty list for each item to populate with clip_reactions used by
        each unique part/linker.

        Args:
            object_key (str): can be "part" or "linker".
            *parts_linkers: collection of parts and linkers present within build
                used to search through for uniqueness.

        Returns:
            dictionary: cointaing hexdigest of part linker along with a sub 
            dictionary describing part_linker and associated clip_reactions

        """
        return {
            _seqrecord_hexdigest(part_linker): {
                object_key: part_linker,
                "clip_reactions": [],
            }
            for part_linker in parts_linkers
        }

    def _duplicate_assembly_ids(self, assemblies):
        """If multiple elements of self.basic_assemblies have same "id"
        attribute, raises a BuildException.
        
        Args:
            assemblies(list(BasicAssemblies)): A list of all the assemblies
                within the BasicBuild.

        Raises:
            BuildException: if non unique id's within assemblies of BasicBuild.
        """
        assemblies_ids = [assembly.id for assembly in assemblies]
        if len(set(assemblies_ids)) < len(assemblies):
            top_assembly_id = Counter(assemblies_ids).most_common(1)[0]
            raise BuildException(
                f"ID '{top_assembly_id[0]}' has been assigned to {top_assembly_id[1]} BasicAssembly instance/s. All assemblies of a build should have a unique 'id' attribute."
            )

    def export_csvs(self, path=None):
        """Writes information about each clip_data and assembly to
        two dependent CSV files in the same folder the command
        is executed

        Args:
            path (str, optional): path to zipped folder of csv files. If none defaults to
                working directory with a time stamped name, output csvs is created.
        """
        if path == None:
            now = datetime.now()
            zip_path = Path.cwd() / f"build_{now.strftime('%d-%m-%Y_%H.%M.%S')}.zip"
        else:
            zip_path = path
        with open(Path.cwd() / "clips.csv", "w", newline="") as f:
            fieldnames = [
                "Clip index",
                "Prefix ID",
                "Part ID",
                "Part name",
                "Suffix ID",
                "Total assemblies",
                "Assembly indexes",
            ]
            thewriter = csv.DictWriter(f, fieldnames=fieldnames)
            thewriter.writeheader()
            for index, clip_data in enumerate(self.clips_data.items()):
                thewriter.writerow(
                    {
                        "Clip index": index + 1,
                        "Prefix ID": clip_data[0]._prefix.prefix_id,
                        "Part ID": clip_data[0]._part.id,
                        "Part name": clip_data[0]._part.name,
                        "Suffix ID": clip_data[0]._suffix.suffix_id,
                        "Total assemblies": len(clip_data[1]),
                        "Assembly indexes": [
                            self.basic_assemblies.index(assembly) + 1
                            for assembly in clip_data[1]
                        ],
                    }
                )
        with open(Path.cwd() / "assemblies.csv", "w", newline="") as f:
            fieldnames = ["Assembly index", "Assembly ID", "Clip indexes"]
            thewriter = csv.DictWriter(f, fieldnames=fieldnames)
            thewriter.writeheader()
            for index, assembly in enumerate(self.basic_assemblies):
                thewriter.writerow(
                    {
                        "Assembly index": index + 1,
                        "Assembly ID": assembly.id,
                        "Clip indexes": [
                            self.unique_clips.index(clip_reaction) + 1
                            for clip_reaction in assembly.clip_reactions
                        ],
                    }
                )
        with zipfile.ZipFile(zip_path, "w") as my_zip:
            my_zip.write(Path.cwd() / "assemblies.csv")
            my_zip.write(Path.cwd() / "clips.csv")
        os.remove(Path.cwd() / "assemblies.csv")
        os.remove(Path.cwd() / "clips.csv")

    @property
    def basic_assemblies(self):
        """list(assemblies): returns all `BasicAssemby` objects with `Basicbuild`"""
        return self._basic_assemblies

    @basic_assemblies.setter
    def basic_assemblies(self, values):
        if not all(issubclass(type(value), BasicAssembly) for value in values):
            raise TypeError("Not all *basic_assemblies are BasicAssembly instances.")
        self._duplicate_assembly_ids(values)
        self._basic_assemblies = values


class BuildEncoder(json.JSONEncoder):
    """A Class to encode BasicBuild objects extending `json.JSONEncoder` class

    Attributes:
        unique_parts_json (dictionary): Returns a JSON object describing unique
            parts with the Basicbuild.
        unique_linkers_json (dictionary): Returns a JSON object describing unique
            linkers with the Basicbuild.
        clips_data_json (dictionary): Returns a JSON object describing ClipReactions
            with the Basicbuild.
        assembly_data_json (list): Returns a list of dictionarys describing a the
            assemblies within the `BasicBuild 
    """
    def default(self, obj):
        if isinstance(obj, BasicBuild):
            return {
                "unique_parts": self.unique_parts_json(obj),
                "unique_linkers": self.unique_linkers_json(obj),
                "clips_data": self.clips_data_json(obj),
                "assembly_data": self.assembly_data_json(obj),
                "__BasicBuild__": True,
            }
        return super().default(obj)

    @staticmethod
    def unique_parts_json(obj):
        """A function to create machine readable json objects, completely
        describing unique parts.

        Args:
            obj: BasicBuild object to be decoded

        Returns:
            dictionary: for each key within `unique_parts` gives a value of a
            sub-dictionary containing, information on sequence, id, name,
            description and associated clip reactions.
        """
        return {
            key: {
                "sequence": str(value["part"].seq),
                "id": value["part"].id,
                "name": value["part"].name,
                "description": value["part"].description,
                "clip_reactions": [
                    clip_reaction._hexdigest()
                    for clip_reaction in value["clip_reactions"]
                ],
            }
            for key, value in obj.unique_parts_data.items()
        }

    @staticmethod
    def unique_linkers_json(obj):
        """A function to create machine readable json objects, completely
        describing unique linkers.

        Args:
            obj: BasicBuild object to be decoded

        Returns:
            dictionary: for each key within `unique_linkers` gives a value of a
            sub-dictionary containing, information on id, linker_class, sequence,
            prefix_id, suffix_id and associated clip reactions.
        """
        return {
            key: {
                "id": value["linker"].id,
                "linker_class": str(type(value["linker"])),
                "sequence": str(value["linker"].seq),
                "prefix_id": value["linker"].prefix_id,
                "suffix_id": value["linker"].suffix_id,
                "clip_reactions": [
                    clip_reaction._hexdigest()
                    for clip_reaction in value["clip_reactions"]
                ],
            }
            for key, value in obj.unique_linkers_data.items()
        }

    @staticmethod
    def clips_data_json(obj):
        """A function to create machine readable json objects, completely
        describing ClipReaction objects within BasicBuild.

        Args:
            obj: BasicBuild object to be decoded

        Returns:
            dictionary: for each key within `clips_data` gives a value of a
            sub-dictionary containing, information on prefix, part, suffix and associated assemblies.
        """
        return {
            key._hexdigest(): {
                "prefix": {
                    "key": _seqrecord_hexdigest(key._prefix),
                    "id": key._prefix.prefix_id,
                },
                "part": {
                    "key": _seqrecord_hexdigest(key._part),
                    "id": key._part.id,
                    "name": key._part.name,
                },
                "suffix": {
                    "key": _seqrecord_hexdigest(key._suffix),
                    "id": key._suffix.suffix_id,
                },
                "assembly_data_indexes": [
                    obj.basic_assemblies.index(assembly) for assembly in value
                ],
            }
            for key, value in obj.clips_data.items()
        }

    @staticmethod
    def assembly_data_json(obj):
        """A function to create machine readable json objects, completely
        describing BasicAssembly objects within BasicBuild.

        Args:
            obj: BasicBuild object to be decoded

        Returns:
            list: returns a list of dictionaries populated by
            `BasicBuild.basic_assemblies`, each dictionary describes id and
            associated clip reactions
        """
        return [
            {
                "id": assembly.id,
                "clip_reactions": [
                    clip_reaction._hexdigest()
                    for clip_reaction in assembly.clip_reactions
                ],
            }
            for assembly in obj.basic_assemblies
        ]


class BuildDecoder(json.JSONDecoder):
    """A Class to decode JSON dictionary to basicsynbio objects,
    extending `json.JSONDecoder` class

    Attributes:
        decode_build (dictionary): To return BasicBuild object
        return_basic_assemblies (dictionary): To yield BasicAssemblies
        return_unqiue_parts (dictionary): To return a dictionary of unique
            BasicPart objects within encoded BasicBuild
        return_unique_linkers (dictionary): To return a dictionary of unique
            BasicLinker objects within encoded BasicBuild
    """
    def __init__(self):
        json.JSONDecoder.__init__(self, object_hook=self.decode_build)

    def decode_build(self, dictionary):
        """A Class to return BasicBuild from encoded JSON object

        Args:
            dictionary: JSON object encoded by BuildEncoder

        Returns:
            BasicBuild: BasicBuild object built from encoded JSON
        """
        if "__BasicBuild__" in dictionary:
            self.unique_parts_data = self.return_unqiue_parts(dictionary)
            self.unique_linkers_data = self.return_unique_linkers(dictionary)
            basic_assemblies = self.return_basic_assemblies(dictionary)
            return BasicBuild(*basic_assemblies)
        return dictionary

    def return_basic_assemblies(self, dictionary):
        """A Class to yield BasicAssembly objects from encoded JSON object

        Args:
            dictionary: JSON object encoded by BuildEncoder

        Yields:
            BasicAssembly: BasicAssembly objects within encoded BasicBuild
        """
        for assembly in dictionary["assembly_data"]:
            parts_linkers = []
            for clip_reaction in assembly["clip_reactions"]:
                parts_linkers += [
                    self.unique_linkers_data[
                        dictionary["clips_data"][clip_reaction]["prefix"]["key"]
                    ],
                    self.unique_parts_data[
                        dictionary["clips_data"][clip_reaction]["part"]["key"]
                    ],
                ]
            yield BasicAssembly(assembly["id"], *parts_linkers)

    @staticmethod
    def return_unqiue_parts(dictionary):
        """A Class to return a BasicPart objects from encoded JSON object

        Args:
            dictionary: JSON object encoded by BuildEncoder

        Returns:
            dictionary: containing unique BasicPart objects
        """
        return {
            key: BasicPart(
                seq=Seq(value["sequence"]),
                id=value["id"],
                name=value["name"],
                description=value["description"],
            )
            for key, value in dictionary["unique_parts"].items()
        }

    @staticmethod
    def return_unique_linkers(dictionary):
        """A Class to return a BasicLinker objects from encoded JSON object

        Args:
            dictionary: JSON object encoded by BuildEncoder

        Returns:
            dictionary: containing unique BasicLinker objects
        """
        unique_linkers = {}
        for key, value in dictionary["unique_linkers"].items():
            if re.match(".*BasicLinker", value["linker_class"]):
                unique_linker = BasicLinker(seq=Seq(value["sequence"]), id=value["id"])
            elif re.match(".*BasicUTRRBSLinker", value["linker_class"]):
                unique_linker = BasicUTRRBSLinker(
                    seq=Seq(value["sequence"]), id=value["id"]
                )
            else:
                raise LinkerException(
                    f"unique linker '{key}' does not have a recognised 'linker_class' attribute."
                )
            unique_linker.prefix_id = value["prefix_id"]
            unique_linker.suffix_id = value["suffix_id"]
            unique_linkers[key] = unique_linker
        return unique_linkers


class BuildException(Exception):
    pass


def _seqrecord_hexdigest(seqrecord_obj):
    """Returns an MD5 hash of a Bio.SeqRecord.SeqRecord-like object, using
    relevant attributes.
    
    Args:
        seqrecord_obj: Bio.SeqRecord.SeqRecord-like object, containing relevant
            attributes
    
    Returns:
        MD5 hash
    """
    seqrec_hash = hashlib.md5(str(seqrecord_obj.seq).encode("UTF-8"))
    bytes_objs = [
        getattr(seqrecord_obj, attribute).encode("UTF-8")
        for attribute in ["id", "name", "description"]
    ]
    for element in bytes_objs:
        seqrec_hash.update(element)
    return seqrec_hash.hexdigest()<|MERGE_RESOLUTION|>--- conflicted
+++ resolved
@@ -138,11 +138,7 @@
                 clips_dict[clip_reaction].append(assembly)
         return clips_dict
 
-<<<<<<< HEAD
-    def _unique_parts_linkers(self, object_key: str, *parts_linkers) -> dict:
-=======
-    def _unique_parts_linkers_data(self, object_key: str, *parts_linkers):
->>>>>>> 412a988c
+    def _unique_parts_linkers_data(self, object_key: str, *parts_linkers) -> dict:
         """Returns a dictionary of unique objects in *parts_linkers. Includes
         an empty list for each item to populate with clip_reactions used by
         each unique part/linker.
