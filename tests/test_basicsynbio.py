--- conflicted
+++ resolved
@@ -378,11 +378,7 @@
     bpromoter_seqrecs = SeqIO.parse(bpromoters_handle, "genbank")
     for seqrec in bpromoter_seqrecs:
         collection_key = seqrec.id
-<<<<<<< HEAD
-        setattr(seqrec, "id", bsb.cam._seqrecord_hexdigest(seqrec))
-=======
         setattr(seqrec, "id", bsb.cam.seqrecord_hexdigest(seqrec))
->>>>>>> 2d83e994
         assert (
             compare_seqrec_instances(
                 bsb.BASIC_PROMOTER_PARTS["v0.1"][collection_key], seqrec
@@ -398,11 +394,7 @@
     bcds_seqrecs = SeqIO.parse(bcds_handle, "genbank")
     for seqrec in bcds_seqrecs:
         collection_key = seqrec.id
-<<<<<<< HEAD
-        setattr(seqrec, "id", bsb.cam._seqrecord_hexdigest(seqrec))
-=======
         setattr(seqrec, "id", bsb.cam.seqrecord_hexdigest(seqrec))
->>>>>>> 2d83e994
         assert (
             compare_seqrec_instances(
                 bsb.BASIC_CDS_PARTS["v0.1"][collection_key], seqrec
@@ -628,20 +620,12 @@
 
 
 @pytest.mark.slow
-<<<<<<< HEAD
-def test_import_sbol_parts():
-    from basicsynbio.cam import _seqrecord_hexdigest
-
-    bseva18_from_sbol = next(
-        bsb.import_sbol_parts("./sequences/alternative_formats/bseva18.rdf")
-=======
 def test_import_sbol_part():
     from basicsynbio.cam import seqrecord_hexdigest
 
-    bseva18_from_sbol = bsb.import_sbol_part(
+    bseva18_from_sbol = next(bsb.import_sbol_parts(
         "./sequences/alternative_formats/bseva18.rdf"
->>>>>>> 2d83e994
-    )
+    ))
     # online converter changes annotations attribute
     bseva18_from_sbol.annotations = bsb.BASIC_SEVA_PARTS["v0.1"]["18"].annotations
     bseva18_from_sbol.id = seqrecord_hexdigest(bseva18_from_sbol)
